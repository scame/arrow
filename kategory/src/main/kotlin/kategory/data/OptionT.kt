package kategory

/**
 * [OptionT]`<F, A>` is a light wrapper on an `F<`[Option]`<A>>` with some
 * convenient methods for working with this nested structure.
 *
 * It may also be said that [OptionT] is a monad transformer for [Option].
 */
@higherkind data class OptionT<F, A>(val MF: Monad<F>, val value: HK<F, Option<A>>) : OptionTKind<F, A> {

    companion object {

        inline operator fun <reified F, A> invoke(value: HK<F, Option<A>>, MF: Monad<F> = kategory.monad<F>()): OptionT<F, A> = OptionT(MF, value)

        @JvmStatic inline fun <reified F, A> pure(a: A, MF: Monad<F> = kategory.monad<F>()): OptionT<F, A> = OptionT(MF, MF.pure(Option.Some(a)))

        @JvmStatic inline fun <reified F> none(MF: Monad<F> = kategory.monad<F>()): OptionT<F, Nothing> = OptionT(MF, MF.pure(Option.None))

        @JvmStatic inline fun <reified F, A> fromOption(value: Option<A>, MF: Monad<F> = kategory.monad<F>()): OptionT<F, A> = OptionT(MF, MF.pure(value))

        inline fun <reified F> instances(MF: Monad<F> = kategory.monad<F>()): OptionTInstances<F> = object : OptionTInstances<F> {
            override fun MF(): Monad<F> = MF
        }

        inline fun <reified F> functor(MF: Monad<F> = kategory.monad<F>()): Functor<OptionTKindPartial<F>> = instances(MF)

        inline fun <reified F> applicative(MF: Monad<F> = kategory.monad<F>()): Applicative<OptionTKindPartial<F>> = instances(MF)

        inline fun <reified F> monad(MF: Monad<F> = kategory.monad<F>()): Monad<OptionTKindPartial<F>> = instances(MF)

        inline fun <reified F> traverse(FF: Traverse<F> = kategory.traverse<F>(), MF: Monad<F> = kategory.monad<F>()): Traverse<OptionTKindPartial<F>> =
                object : OptionTTraverse<F> {
                    override fun FF(): Traverse<F> = FF

                    override fun MF(): Monad<F> = MF
                }

        inline fun <reified F> foldable(FF: Traverse<F> = kategory.traverse<F>(), MF: Monad<F> = kategory.monad<F>()): Foldable<OptionTKindPartial<F>> =
                traverse(FF, MF)

        inline fun <reified F> semigroupK(MF: Monad<F> = kategory.monad<F>()): SemigroupK<OptionTKindPartial<F>> = object : OptionTSemigroupK<F> {
            override fun F(): Monad<F> = MF
        }

        inline fun <reified F> monoidK(MF: Monad<F> = kategory.monad<F>()): MonoidK<OptionTKindPartial<F>> = object : OptionTMonoidK<F> {
            override fun F(): Monad<F> = MF
        }

        inline fun <reified F> functorFilter(MF: Monad<F> = kategory.monad<F>()): FunctorFilter<OptionTKindPartial<F>> =
                object : OptionTFunctor<F> {
                    override fun MF(): Monad<F> = MF
                }
    }

    inline fun <B> fold(crossinline default: () -> B, crossinline f: (A) -> B): HK<F, B> = MF.map(value, { option -> option.fold(default, f) })

    inline fun <B> cata(crossinline default: () -> B, crossinline f: (A) -> B): HK<F, B> = fold(default, f)

    inline fun <B> flatMap(crossinline f: (A) -> OptionT<F, B>): OptionT<F, B> = flatMapF({ it -> f(it).value })

    inline fun <B> flatMapF(crossinline f: (A) -> HK<F, Option<B>>): OptionT<F, B> =
            OptionT(MF, MF.flatMap(value, { option -> option.fold({ MF.pure(Option.None) }, f) }))

    fun <B> liftF(fa: HK<F, B>): OptionT<F, B> = OptionT(MF, MF.map(fa, { Option.Some(it) }))

    inline fun <B> semiflatMap(crossinline f: (A) -> HK<F, B>): OptionT<F, B> = flatMap({ option -> liftF(f(option)) })

    inline fun <B> map(crossinline f: (A) -> B): OptionT<F, B> = OptionT(MF, MF.map(value, { it.map(f) }))

    fun getOrElse(default: () -> A): HK<F, A> = MF.map(value, { it.getOrElse(default) })

    inline fun getOrElseF(crossinline default: () -> HK<F, A>): HK<F, A> = MF.flatMap(value, { it.fold(default, { MF.pure(it) }) })

    inline fun filter(crossinline p: (A) -> Boolean): OptionT<F, A> = OptionT(MF, MF.map(value, { it.filter(p) }))

    inline fun forall(crossinline p: (A) -> Boolean): HK<F, Boolean> = MF.map(value, { it.forall(p) })

    fun isDefined(): HK<F, Boolean> = MF.map(value, { it.isDefined })

    fun isEmpty(): HK<F, Boolean> = MF.map(value, { it.isEmpty })

    inline fun orElse(crossinline default: () -> OptionT<F, A>): OptionT<F, A> = orElseF({ default().value })

    inline fun orElseF(crossinline default: () -> HK<F, Option<A>>): OptionT<F, A> =
            OptionT(MF, MF.flatMap(value) {
                when (it) {
                    is Option.Some<A> -> MF.pure(it)
                    is Option.None -> default()
                }
            })

    inline fun <B> transform(crossinline f: (Option<A>) -> Option<B>): OptionT<F, B> = OptionT(MF, MF.map(value, { f(it) }))

    inline fun <B> subflatMap(crossinline f: (A) -> Option<B>): OptionT<F, B> = transform({ it.flatMap(f) })

    fun <B> foldL(b: B, f: (B, A) -> B, FF: Foldable<F>): B = FF.compose(Option).foldLC(value, b, f)

    fun <B> foldR(lb: Eval<B>, f: (A, Eval<B>) -> Eval<B>, FF: Foldable<F>): Eval<B> = FF.compose(Option).foldRC(value, lb, f)

    fun <G, B> traverse(f: (A) -> HK<G, B>, GA: Applicative<G>, FF: Traverse<F>, MF: Monad<F>): HK<G, HK<OptionTKindPartial<F>, B>> {
        val fa = ComposedTraverse(FF, Option, Option).traverseC(value, f, GA)
        return GA.map(fa, { OptionT(MF, MF.map(it.lower(), { it.ev() })) })
    }

<<<<<<< HEAD
}

=======
    //TODO: add toRight() and toLeft() once EitherT it's available
}

inline fun <F, A, B> OptionT<F, A>.mapFilter(crossinline f: (A) -> Option<B>, MF: Monad<F>): OptionT<F, B> =
        OptionT(MF, MF.map(value, { it.flatMap(f) }))
>>>>>>> 40531189
<|MERGE_RESOLUTION|>--- conflicted
+++ resolved
@@ -102,13 +102,8 @@
         return GA.map(fa, { OptionT(MF, MF.map(it.lower(), { it.ev() })) })
     }
 
-<<<<<<< HEAD
-}
-
-=======
     //TODO: add toRight() and toLeft() once EitherT it's available
 }
 
 inline fun <F, A, B> OptionT<F, A>.mapFilter(crossinline f: (A) -> Option<B>, MF: Monad<F>): OptionT<F, B> =
-        OptionT(MF, MF.map(value, { it.flatMap(f) }))
->>>>>>> 40531189
+        OptionT(MF, MF.map(value, { it.flatMap(f) }))