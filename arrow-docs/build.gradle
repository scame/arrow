apply plugin: 'ank-gradle-plugin'
apply plugin: 'org.ajoberstar.git-publish'

dependencies {
    compile project(':ank-core')
    compile project(':arrow-syntax')
    compile project(':arrow-effects')
    compile project(':arrow-effects-rx2')
    compile project(':arrow-effects-kotlinx-coroutines')
    compile project(':arrow-optics')
    compile project(':arrow-recursion')
<<<<<<< HEAD
    compile project(':arrow-mtl')
    compile project(':arrow-instances')
    compile project(':arrow-free')
    compile project(':arrow-typeclasses')
    compile "org.jetbrains.kotlin:kotlin-stdlib-jre7:$kotlinVersion"
=======
    compile "org.jetbrains.kotlin:kotlin-stdlib-jdk7:$kotlinVersion"
>>>>>>> e7a4ca02
    compile "org.jetbrains.kotlinx:kotlinx-collections-immutable:$kotlinxCollectionsImmutableVersion"
    compile "io.kotlintest:kotlintest:$kotlinTestVersion"

    compile 'org.jetbrains.kotlinx:kotlinx-coroutines-core:0.19.3'
    compile "io.reactivex.rxjava2:rxjava:2.1.4"
}

task printcp {
    doLast {
        println sourceSets.main.runtimeClasspath.each { println it }
    }
}

ank {
    source = file("${projectDir}/docs")
    target = file("${projectDir}/build/site")
    classpath = sourceSets.main.runtimeClasspath
    includeAnkCore = false
}

gitPublish {
    repoUri = 'git@github.com:arrow/arrow.git'
    branch = 'gh-pages'

    contents {
        from 'build/site'
    }

    commitMessage = 'update site'
}

sourceCompatibility = javaVersion
targetCompatibility = javaVersion

apply from: rootProject.file('gradle/gradle-mvn-push.gradle')

compileKotlin.kotlinOptions.freeCompilerArgs += ["-Xskip-runtime-version-check"]<|MERGE_RESOLUTION|>--- conflicted
+++ resolved
@@ -9,15 +9,11 @@
     compile project(':arrow-effects-kotlinx-coroutines')
     compile project(':arrow-optics')
     compile project(':arrow-recursion')
-<<<<<<< HEAD
     compile project(':arrow-mtl')
     compile project(':arrow-instances')
     compile project(':arrow-free')
     compile project(':arrow-typeclasses')
-    compile "org.jetbrains.kotlin:kotlin-stdlib-jre7:$kotlinVersion"
-=======
     compile "org.jetbrains.kotlin:kotlin-stdlib-jdk7:$kotlinVersion"
->>>>>>> e7a4ca02
     compile "org.jetbrains.kotlinx:kotlinx-collections-immutable:$kotlinxCollectionsImmutableVersion"
     compile "io.kotlintest:kotlintest:$kotlinTestVersion"
 
