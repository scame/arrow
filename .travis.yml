language: kotlin

jdk:
  - oraclejdk8

script:
<<<<<<< HEAD
  ./gradlew build test
  ./gradlew detekt
=======
  - ./gradlew check
  - ./gradlew codeCoverageReport

after_success:
  - bash <(curl -s https://codecov.io/bash)
>>>>>>> 812a4f11
<|MERGE_RESOLUTION|>--- conflicted
+++ resolved
@@ -4,13 +4,9 @@
   - oraclejdk8
 
 script:
-<<<<<<< HEAD
-  ./gradlew build test
-  ./gradlew detekt
-=======
   - ./gradlew check
+  - ./gradlew detekt
   - ./gradlew codeCoverageReport
 
 after_success:
-  - bash <(curl -s https://codecov.io/bash)
->>>>>>> 812a4f11
+  - bash <(curl -s https://codecov.io/bash)